--- conflicted
+++ resolved
@@ -41,7 +41,6 @@
       <h1 className="text-xl md:text-2xl font-extrabold tracking-tight text-neutral-900 dark:text-white">
         Requests
       </h1>
-<<<<<<< HEAD
       
       {loading && (
         <div className="rounded-2xl border border-white/10 bg-neutral-900/40 p-4 text-neutral-300">
@@ -93,12 +92,6 @@
           ))}
         </div>
       )}
-=======
-      <div className="rounded-2xl border border-neutral-200 dark:border-white/10 bg-neutral-50 dark:bg-neutral-900/40 p-4 text-neutral-700 dark:text-neutral-300">
-        Request inbox coming soon — observers can ask for access to full scripts
-        and tapes. You'll see approvals/declines here.
-      </div>
->>>>>>> 200f2348
     </div>
   );
 }