--- conflicted
+++ resolved
@@ -48,7 +48,6 @@
     <div className="grid gap-6 md:grid-cols-[280px_minmax(0,1fr)]">
       <aside className="rounded-2xl border border-neutral-200 dark:border-white/10 bg-neutral-50 dark:bg-neutral-900/40 p-4">
         <div className="flex items-center gap-3">
-<<<<<<< HEAD
           {displayData.avatar ? (
             <img 
               src={displayData.avatar} 
@@ -63,12 +62,6 @@
             <div className="text-xs text-neutral-400">
               {displayData.role || `@${displayData.username}`}
             </div>
-=======
-          <div className="h-12 w-12 rounded-full bg-neutral-200 dark:bg-white/10" />
-          <div>
-            <div className="font-semibold text-neutral-900 dark:text-white">Your Name</div>
-            <div className="text-xs text-neutral-600 dark:text-neutral-400">Writer • Actor • Producer</div>
->>>>>>> 200f2348
           </div>
         </div>
         <div className="mt-4 grid gap-2 text-sm text-neutral-700 dark:text-neutral-300">
@@ -79,7 +72,6 @@
       </aside>
 
       <section className="space-y-4">
-<<<<<<< HEAD
         {displayData.bio && (
           <div className="rounded-2xl border border-white/10 bg-neutral-900/40 p-4">
             <div className="text-sm font-semibold">Bio</div>
@@ -88,19 +80,10 @@
             </p>
           </div>
         )}
-=======
-        <div className="rounded-2xl border border-neutral-200 dark:border-white/10 bg-neutral-50 dark:bg-neutral-900/40 p-4">
-          <div className="text-sm font-semibold text-neutral-900 dark:text-white">Bio</div>
-          <p className="mt-2 text-sm text-neutral-700 dark:text-neutral-300">
-            I write character-driven sci-fi and act in indie drama. Looking for collaborators on a short pilot.
-          </p>
-        </div>
->>>>>>> 200f2348
 
         <div className="rounded-2xl border border-neutral-200 dark:border-white/10 bg-neutral-50 dark:bg-neutral-900/40 p-4">
           <div className="text-sm font-semibold text-neutral-900 dark:text-white">Work</div>
           <div className="mt-3 grid gap-4 md:grid-cols-2">
-<<<<<<< HEAD
             {displayData.posts && displayData.posts.length > 0 ? (
               displayData.posts.slice(0, 4).map(post => (
                 <div key={post.id} className="rounded-xl border border-white/10 bg-white/5 p-3">
@@ -112,11 +95,6 @@
                 <div key={i} className="rounded-xl border border-white/10 bg-white/5 aspect-video" />
               ))
             )}
-=======
-            {[1,2,3,4].map(i => (
-              <div key={i} className="rounded-xl border border-neutral-300 dark:border-white/10 bg-neutral-100 dark:bg-white/5 aspect-video" />
-            ))}
->>>>>>> 200f2348
           </div>
         </div>
       </section>
