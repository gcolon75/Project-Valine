--- conflicted
+++ resolved
@@ -178,11 +178,7 @@
     this.logger = new Logger(this.options.logLevel);
     this.results = new AnalysisResults();
     this.results.summary.runId = runId;
-<<<<<<< HEAD
     this.results.summary.retrievalMode = this.options.useGH ? 'cli' : 'rest';
-=======
-    this.results.summary.retrievalMode = null; // Will be set to 'CLI' or 'REST'
->>>>>>> facb4bb7
     this.extractionStats = {
       totalSize: 0,
       fileCount: 0,
@@ -256,18 +252,11 @@
    */
   async checkGitHubCLI() {
     if (!this.options.useGH) {
-<<<<<<< HEAD
       this.logger.warning('--no-gh flag specified: REST API mode not yet implemented');
       this.logger.warning('Proceeding with GitHub CLI mode as fallback');
       this.logger.debug('REST API artifact retrieval is a stub for future implementation');
       // Update retrieval mode to indicate fallback occurred
       this.results.summary.retrievalMode = 'hybrid';
-=======
-      this.logger.warning('--no-gh flag specified: Using REST API mode');
-      this.useRestApi = true;
-      this.results.summary.retrievalMode = 'REST';
-      return true; // Continue with REST API
->>>>>>> facb4bb7
     }
     
     try {
