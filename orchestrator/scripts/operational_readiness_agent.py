--- conflicted
+++ resolved
@@ -442,7 +442,6 @@
         ]
         
         # Search for secret patterns in code using Python search helper
-<<<<<<< HEAD
         search_results = self._search_files_for_pattern(secret_env_vars, max_matches=20)
         
         for match in search_results:
@@ -465,30 +464,6 @@
                     "snippet": redacted_content.strip(),
                     "variable": secret_var
                 })
-=======
-        for secret_var in secret_env_vars:
-            # Use portable Python search instead of grep
-            search_results = self._search_files_for_pattern(
-                secret_var, 
-                ['.py', '.sh', '.yml', '.yaml']
-            )
-            
-            for filepath, line_num, content in search_results[:20]:  # Limit to first 20 occurrences
-                # Check if this looks like a hardcoded secret (not just env var reference)
-                if re.search(r'=\s*["\'][a-zA-Z0-9_-]{20,}["\']', content):
-                    # Redact the value
-                    redacted_content = re.sub(
-                        r'(["\'])([a-zA-Z0-9_-]{20,})(["\'])',
-                        lambda m: f"{m.group(1)}***{m.group(2)[-4:]}{m.group(3)}",
-                        content
-                    )
-                    found_secrets.append({
-                        "file": filepath,
-                        "line": str(line_num),
-                        "snippet": redacted_content.strip(),
-                        "variable": secret_var
-                    })
->>>>>>> 9191660a
         
         # Find example config files
         example_files = [
