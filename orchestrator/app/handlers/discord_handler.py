"""
Discord slash command handler for Project Valine orchestrator.
Handles /plan, /approve, /status, /ship, /verify-latest, /verify-run, /diagnose,
<<<<<<< HEAD
/deploy-client, /set-frontend, /set-api-base, /agents, /status-digest, /triage commands.
=======
/deploy-client, /set-frontend, /set-api-base, /agents, /status-digest, and /triage commands.
>>>>>>> df85cd40
"""
import json
import os
import sys
import time
import requests
from pathlib import Path
from datetime import datetime, timedelta, timezone
from nacl.signing import VerifyKey
from nacl.exceptions import BadSignatureError
from app.verification.verifier import DeployVerifier
from app.services.github import GitHubService
from app.services.github_actions_dispatcher import GitHubActionsDispatcher
from app.services.discord import DiscordService
from app.services.audit_store import AuditStore
from app.utils.url_validator import URLValidator
from app.utils.admin_auth import AdminAuthenticator
from app.utils.time_formatter import TimeFormatter
from app.utils.trace_store import get_trace_store
from app.utils.logger import redact_secrets, StructuredLogger
from app.agents.registry import get_agents

# Add scripts directory to path for triage agent
sys.path.insert(0, str(Path(__file__).parent.parent.parent / "scripts"))
from phase5_triage_agent import Phase5TriageAgent, TriageConfig


def verify_discord_signature(signature, timestamp, body, public_key):
    """Verify Discord interaction signature."""
    try:
        verify_key = VerifyKey(bytes.fromhex(public_key))
        verify_key.verify(f'{timestamp}{body}'.encode(), bytes.fromhex(signature))
        return True
    except (BadSignatureError, ValueError):
        return False


def create_response(response_type, data=None):
    """Create a Discord interaction response."""
    response = {'type': response_type}
    if data:
        response['data'] = data
    return {
        'statusCode': 200,
        'headers': {'Content-Type': 'application/json'},
        'body': json.dumps(response)
    }


def handle_plan_command(interaction):
    """Handle /plan command - create a daily plan proposal."""
    # TODO: Implement actual plan generation logic
    return create_response(4, {
        'content': '📋 Creating daily plan proposal...\nThis will read open GitHub issues with the `ready` label and post a plan to Discord.',
        'flags': 64  # Ephemeral message
    })


def handle_approve_command(interaction):
    """Handle /approve command - approve a plan."""
    # TODO: Implement plan approval logic
    return create_response(4, {
        'content': '✅ Plan approved! Beginning execution...',
        'flags': 64
    })


def handle_status_command(interaction):
    """Handle /status command - show last 1-3 runs for Client Deploy and Diagnose workflows."""
    try:
        # Extract optional count parameter (default: 2, min: 1, max: 3)
        options = interaction.get('data', {}).get('options', [])
        count = 2
        for option in options:
            if option.get('name') == 'count':
                count = int(option.get('value', 2))
                count = max(1, min(3, count))  # Clamp to 1-3
        
        # Initialize services
        github_service = GitHubService()
        dispatcher = GitHubActionsDispatcher(github_service)
        formatter = TimeFormatter()
        
        # Get runs for both workflows
        client_deploy_runs = dispatcher.list_workflow_runs('Client Deploy', count=count)
        diagnose_runs = dispatcher.list_workflow_runs('Diagnose on Demand', count=count)
        
        # Build status message
        content = f'📊 **Status (last {count})**\n\n'
        
        # Client Deploy section
        content += '**Client Deploy:**\n'
        if client_deploy_runs:
            for run in client_deploy_runs:
                conclusion = run.get('conclusion', 'in_progress')
                if conclusion == 'success':
                    icon = '🟢'
                elif conclusion == 'failure':
                    icon = '🔴'
                elif conclusion is None or run.get('status') != 'completed':
                    icon = '🟡'
                    conclusion = 'running'
                else:
                    icon = '⚪'
                
                ago = formatter.format_relative_time(run.get('created_at'))
                duration = formatter.format_duration_seconds(run.get('duration_seconds'))
                url = run.get('html_url', '')
                
                content += f'{icon} {conclusion} • {ago} • {duration} • [run]({url})\n'
        else:
            content += '  No runs found\n'
        
        content += '\n**Diagnose on Demand:**\n'
        if diagnose_runs:
            for run in diagnose_runs:
                conclusion = run.get('conclusion', 'in_progress')
                if conclusion == 'success':
                    icon = '🟢'
                elif conclusion == 'failure':
                    icon = '🔴'
                elif conclusion is None or run.get('status') != 'completed':
                    icon = '🟡'
                    conclusion = 'running'
                else:
                    icon = '⚪'
                
                ago = formatter.format_relative_time(run.get('created_at'))
                duration = formatter.format_duration_seconds(run.get('duration_seconds'))
                url = run.get('html_url', '')
                
                content += f'{icon} {conclusion} • {ago} • {duration} • [run]({url})\n'
        else:
            content += '  No runs found\n'
        
        return create_response(4, {
            'content': content
        })
    
    except Exception as e:
        print(f'Error in handle_status_command: {str(e)}')
        import traceback
        traceback.print_exc()
        return create_response(4, {
            'content': f'❌ Error: {str(e)}',
            'flags': 64
        })


def handle_ship_command(interaction):
    """Handle /ship command - finalize and deploy."""
    # TODO: Implement shipping logic
    return create_response(4, {
        'content': '🚢 Preparing to ship...\nThis will finalize PRs and trigger deployments.',
        'flags': 64
    })


def handle_verify_latest_command(interaction):
    """Handle /verify-latest command - verify latest Client Deploy run."""
    try:
        # Extract optional parameters
        options = interaction.get('data', {}).get('options', [])
        run_url = None
        diagnose = False
        for option in options:
            if option.get('name') == 'run_url':
                run_url = option.get('value')
            elif option.get('name') == 'diagnose':
                diagnose = option.get('value', False)

        # Perform verification
        verifier = DeployVerifier()
        result = verifier.verify_latest_run(run_url)

        # Get message from result
        message = result.get('message', {})
        content = message.get('content', '❌ Verification failed')
        embed = message.get('embed')

        # If diagnose option is enabled, trigger diagnose workflow
        if diagnose:
            try:
                github_service = GitHubService()
                dispatcher = GitHubActionsDispatcher(github_service)
                
                # Generate correlation ID
                correlation_id = dispatcher.generate_correlation_id()
                
                # Get user info
                user = interaction.get('member', {}).get('user', {})
                requester = user.get('username', user.get('id', 'unknown'))
                
                # Trigger diagnose
                dispatch_result = dispatcher.trigger_diagnose_dispatch(
                    correlation_id=correlation_id,
                    requester=requester
                )
                
                if dispatch_result.get('success'):
                    # Add diagnose info to response
                    content += f'\n\n🔧 **Diagnose triggered** (correlation: `{correlation_id[:8]}...`)'
                    content += '\n⏳ Checking for run...'
                else:
                    content += f'\n\n⚠️ Failed to trigger diagnose: {dispatch_result.get("message")}'
                    
            except Exception as diag_error:
                print(f'Error triggering diagnose: {str(diag_error)}')
                content += f'\n\n⚠️ Failed to trigger diagnose: {str(diag_error)}'

        # Return response with embed
        response_data = {'content': content}
        if embed:
            response_data['embeds'] = [embed]

        return create_response(4, response_data)

    except Exception as e:
        print(f'Error in handle_verify_latest_command: {str(e)}')
        import traceback
        traceback.print_exc()
        return create_response(4, {
            'content': f'❌ Error: {str(e)}',
            'flags': 64
        })


def handle_verify_run_command(interaction):
    """Handle /verify-run command - verify specific run by ID."""
    try:
        # Extract required run_id parameter
        options = interaction.get('data', {}).get('options', [])
        run_id = None
        for option in options:
            if option.get('name') == 'run_id':
                run_id = option.get('value')

        if not run_id:
            return create_response(4, {
                'content': '❌ Missing required parameter: run_id',
                'flags': 64
            })

        # Validate run_id is numeric
        try:
            run_id = int(run_id)
        except ValueError:
            return create_response(4, {
                'content': '❌ Invalid run_id: must be a number',
                'flags': 64
            })

        # Perform verification
        verifier = DeployVerifier()
        result = verifier.verify_run(run_id)

        # Get message from result
        message = result.get('message', {})
        content = message.get('content', '❌ Verification failed')
        embed = message.get('embed')

        # Return response with embed
        response_data = {'content': content}
        if embed:
            response_data['embeds'] = [embed]

        return create_response(4, response_data)

    except Exception as e:
        print(f'Error in handle_verify_run_command: {str(e)}')
        import traceback
        traceback.print_exc()
        return create_response(4, {
            'content': f'❌ Error: {str(e)}',
            'flags': 64
        })


def handle_diagnose_command(interaction):
    """Handle /diagnose command - trigger on-demand diagnose workflow."""
    try:
        # Extract optional parameters
        options = interaction.get('data', {}).get('options', [])
        frontend_url = ''
        api_base = ''
        for option in options:
            if option.get('name') == 'frontend_url':
                frontend_url = option.get('value', '')
            elif option.get('name') == 'api_base':
                api_base = option.get('value', '')

        # Initialize services
        github_service = GitHubService()
        dispatcher = GitHubActionsDispatcher(github_service)
        
        # Generate correlation ID
        correlation_id = dispatcher.generate_correlation_id()
        
        # Get user info
        user = interaction.get('member', {}).get('user', {})
        requester = user.get('username', user.get('id', 'unknown'))
        
        # Get channel/thread info
        channel_id = interaction.get('channel_id', '')
        
        # Trigger diagnose workflow
        dispatch_result = dispatcher.trigger_diagnose_dispatch(
            correlation_id=correlation_id,
            requester=requester,
            channel_id=channel_id,
            frontend_url=frontend_url,
            api_base=api_base
        )
        
        if not dispatch_result.get('success'):
            return create_response(4, {
                'content': f'❌ Failed to trigger diagnose: {dispatch_result.get("message")}',
                'flags': 64
            })
        
        # Return initial response
        short_id = correlation_id[:8]
        content = f'🟡 **Starting Diagnose...**\n\n'
        content += f'**Correlation ID:** `{short_id}...`\n'
        content += f'**Requested by:** {requester}\n\n'
        content += '⏳ Workflow is being triggered. Searching for run...'
        
        return create_response(4, {
            'content': content
        })

    except Exception as e:
        print(f'Error in handle_diagnose_command: {str(e)}')
        import traceback
        traceback.print_exc()
        return create_response(4, {
            'content': f'❌ Error: {str(e)}',
            'flags': 64
        })


def handle_deploy_client_command(interaction):
    """Handle /deploy-client command - trigger Client Deploy workflow."""
    try:
        # Extract optional parameters
        options = interaction.get('data', {}).get('options', [])
        api_base = ''
        wait = False
        
        for option in options:
            if option.get('name') == 'api_base':
                api_base = option.get('value', '')
            elif option.get('name') == 'wait':
                wait = option.get('value', False)
        
        # Validate api_base if provided
        if api_base:
            validator = URLValidator()
            validation_result = validator.validate_url(api_base)
            if not validation_result['valid']:
                return create_response(4, {
                    'content': f'❌ Invalid api_base URL: {validation_result["message"]}',
                    'flags': 64
                })
        
        # Initialize services
        github_service = GitHubService()
        dispatcher = GitHubActionsDispatcher(github_service)
        
        # Generate correlation ID
        correlation_id = dispatcher.generate_correlation_id()
        
        # Get user info
        user = interaction.get('member', {}).get('user', {})
        requester = user.get('username', user.get('id', 'unknown'))
        
        # Trigger Client Deploy workflow
        dispatch_result = dispatcher.trigger_client_deploy(
            correlation_id=correlation_id,
            requester=requester,
            api_base=api_base
        )
        
        if not dispatch_result.get('success'):
            return create_response(4, {
                'content': f'❌ Failed to trigger Client Deploy: {dispatch_result.get("message")}',
                'flags': 64
            })
        
        # Build initial response
        short_id = correlation_id[:8]
        
        # If wait=false, return immediate response (unchanged behavior)
        if not wait:
            content = f'🟡 **Starting Client Deploy...**\n\n'
            if api_base:
                content += f'**API Base Override:** `{api_base}`\n'
            content += f'**Correlation ID:** `{short_id}...`\n'
            content += f'**Requested by:** {requester}\n\n'
            content += '⏳ Workflow dispatched. Use `/status` to check progress.'
            
            return create_response(4, {
                'content': content
            })
        
        # If wait=true, use deferred response and follow-up
        # Send deferred response (type 5)
        deferred_response = create_response(5)  # DEFERRED_CHANNEL_MESSAGE_WITH_SOURCE
        
        # Post follow-up messages in a background thread/async manner
        # Since Lambda doesn't support long-running processes, we'll do polling here
        # and return before timeout (3 seconds Lambda context)
        
        # Wait a bit for run to be created
        time.sleep(3)
        
        # Find the run by correlation_id
        run = dispatcher.find_run_by_correlation(correlation_id, 'Client Deploy')
        
        if run:
            # Send follow-up with run link
            follow_up_content = f'🟡 **Client Deploy Started**\n\n'
            if api_base:
                follow_up_content += f'**API Base Override:** `{api_base}`\n'
            follow_up_content += f'**Correlation ID:** `{short_id}...`\n'
            follow_up_content += f'**Requested by:** {requester}\n'
            follow_up_content += f'**Run:** {run.html_url}\n\n'
            follow_up_content += '⏳ Waiting for completion (up to 3 minutes)...'
            
            # Post follow-up via webhook/interaction token
            _post_followup_message(interaction, follow_up_content)
            
            # Poll for completion (up to 180 seconds)
            poll_result = dispatcher.poll_run_conclusion(run.id, timeout_seconds=180, poll_interval=3)
            
            # Send final outcome
            if poll_result.get('completed'):
                conclusion = poll_result.get('conclusion')
                if conclusion == 'success':
                    final_content = f'🟢 **Client Deploy Successful**\n\n'
                    final_content += f'**Correlation ID:** `{short_id}...`\n'
                    final_content += f'**Run:** {run.html_url}\n\n'
                    final_content += '✅ Deployment completed successfully!'
                else:
                    final_content = f'🔴 **Client Deploy Failed**\n\n'
                    final_content += f'**Correlation ID:** `{short_id}...`\n'
                    final_content += f'**Run:** {run.html_url}\n'
                    final_content += f'**Conclusion:** {conclusion}\n\n'
                    final_content += '❌ Deployment failed. Check the run for details.'
            else:
                # Timed out
                final_content = f'⏱️ **Client Deploy Timeout**\n\n'
                final_content += f'**Correlation ID:** `{short_id}...`\n'
                final_content += f'**Run:** {run.html_url}\n\n'
                final_content += '⚠️ Deployment is still running after 3 minutes. Check the run for current status.'
            
            _post_followup_message(interaction, final_content)
        else:
            # Run not found, post searching message
            follow_up_content = f'🟡 **Client Deploy Triggered**\n\n'
            if api_base:
                follow_up_content += f'**API Base Override:** `{api_base}`\n'
            follow_up_content += f'**Correlation ID:** `{short_id}...`\n'
            follow_up_content += f'**Requested by:** {requester}\n\n'
            follow_up_content += '⏳ Searching for run... Check GitHub Actions if this takes too long.'
            
            _post_followup_message(interaction, follow_up_content)
        
        return deferred_response
    
    except Exception as e:
        print(f'Error in handle_deploy_client_command: {str(e)}')
        import traceback
        traceback.print_exc()
        return create_response(4, {
            'content': f'❌ Error: {str(e)}',
            'flags': 64
        })


def _post_followup_message(interaction, content):
    """Post a follow-up message to a Discord interaction."""
    try:
        # Get interaction token and application_id
        token = interaction.get('token')
        app_id = interaction.get('application_id')
        
        if not token or not app_id:
            print('Missing interaction token or app_id for follow-up')
            return
        
        # Post follow-up message
        url = f'https://discord.com/api/v10/webhooks/{app_id}/{token}'
        headers = {'Content-Type': 'application/json'}
        payload = {'content': content}
        
        response = requests.post(url, headers=headers, json=payload, timeout=5)
        
        if response.status_code in [200, 204]:
            print('Follow-up message posted successfully')
        else:
            print(f'Failed to post follow-up message: {response.status_code} - {response.text}')
    
    except Exception as e:
        print(f'Error posting follow-up message: {str(e)}')


def handle_set_frontend_command(interaction):
    """Handle /set-frontend command - update FRONTEND_BASE_URL (admin only, feature-flagged)."""
    try:
        # Extract parameters
        options = interaction.get('data', {}).get('options', [])
        url = None
        confirm = False
        
        for option in options:
            if option.get('name') == 'url':
                url = option.get('value')
            elif option.get('name') == 'confirm':
                confirm = option.get('value', False)
        
        if not url:
            return create_response(4, {
                'content': '❌ Missing required parameter: url',
                'flags': 64
            })
        
        # Check admin authorization
        authenticator = AdminAuthenticator()
        user = interaction.get('member', {}).get('user', {})
        user_id = user.get('id', '')
        role_ids = [role for role in interaction.get('member', {}).get('roles', [])]
        
        auth_result = authenticator.authorize_admin_action(
            user_id, 
            role_ids, 
            requires_secret_write=True
        )
        
        if not auth_result['authorized']:
            return create_response(4, {
                'content': auth_result['message'],
                'flags': 64
            })
        
        # Check confirmation
        if not confirm:
            return create_response(4, {
                'content': '❌ Confirmation required: pass `confirm: true` to update FRONTEND_BASE_URL',
                'flags': 64
            })
        
        # Validate URL
        validator = URLValidator()
        validation_result = validator.validate_url(url)
        if not validation_result['valid']:
            return create_response(4, {
                'content': f'❌ Invalid URL: {validation_result["message"]}',
                'flags': 64
            })
        
        # Update repository variable (preferred) or secret
        github_service = GitHubService()
        
        # Try variable first
        result = github_service.update_repo_variable('FRONTEND_BASE_URL', url)
        
        if result['success']:
            fingerprint = AdminAuthenticator.get_value_fingerprint(url)
            return create_response(4, {
                'content': f'✅ Updated FRONTEND_BASE_URL (fingerprint {fingerprint})',
                'flags': 64
            })
        else:
            return create_response(4, {
                'content': f'❌ Failed to update FRONTEND_BASE_URL: {result["message"]}',
                'flags': 64
            })
    
    except Exception as e:
        print(f'Error in handle_set_frontend_command: {str(e)}')
        import traceback
        traceback.print_exc()
        return create_response(4, {
            'content': f'❌ Error: {str(e)}',
            'flags': 64
        })


def handle_debug_last_command(interaction):
    """Handle /debug-last command - show last execution trace for debugging."""
    try:
        # Check if debug command is enabled (feature flag)
        enable_debug_cmd = os.environ.get('ENABLE_DEBUG_CMD', 'false').lower() == 'true'
        
        if not enable_debug_cmd:
            return create_response(4, {
                'content': '❌ Debug commands are disabled (ENABLE_DEBUG_CMD=false)',
                'flags': 64
            })
        
        # Get user ID
        user = interaction.get('member', {}).get('user', {})
        user_id = user.get('id', '')
        
        # Get trace store
        trace_store = get_trace_store()
        
        # Get last trace for this user
        last_trace = trace_store.get_last_trace(user_id if user_id else None)
        
        if not last_trace:
            return create_response(4, {
                'content': '🔍 No recent trace found. Execute a command first.',
                'flags': 64
            })
        
        # Build debug output
        lines = [
            '🔍 **Last Execution Debug Info**',
            '',
            f'**Command:** `{last_trace.command}`',
            f'**Trace ID:** `{last_trace.trace_id}`',
            f'**Started:** {datetime.fromtimestamp(last_trace.started_at, tz=timezone.utc).strftime("%Y-%m-%d %H:%M:%S UTC")}'
        ]
        
        # Duration
        duration_ms = last_trace.get_duration_ms()
        if duration_ms:
            lines.append(f'**Duration:** {duration_ms:.0f}ms')
        else:
            lines.append('**Status:** In progress')
        
        # Steps with timings
        if last_trace.steps:
            lines.append('')
            lines.append('**Steps:**')
            for step in last_trace.steps:
                status_emoji = '✅' if step['status'] == 'success' else '❌' if step['status'] == 'failure' else '⏳'
                step_line = f"  {status_emoji} {step['name']}"
                if 'duration_ms' in step:
                    step_line += f" ({step['duration_ms']:.0f}ms)"
                lines.append(step_line)
                
                if step.get('details'):
                    # Redact secrets from details
                    safe_details = redact_secrets({'details': step['details']})
                    lines.append(f"     └─ {safe_details['details']}")
        
        # Error
        if last_trace.error:
            lines.append('')
            lines.append(f'**Error:** {last_trace.error}')
        
        # Relevant links
        if last_trace.metadata.get('run_link'):
            lines.append('')
            lines.append(f"[View Run]({last_trace.metadata['run_link']})")
        
        # Limit output length (Discord has 2000 char limit)
        content = '\n'.join(lines)
        if len(content) > 1900:
            content = content[:1900] + '\n\n... (truncated)'
        
        return create_response(4, {
            'content': content,
            'flags': 64  # Ephemeral
        })
    
    except Exception as e:
        print(f'Error in handle_debug_last_command: {str(e)}')
        import traceback
        traceback.print_exc()
        return create_response(4, {
            'content': f'❌ Error retrieving debug info: {str(e)}',
            'flags': 64
        })


def handle_set_api_base_command(interaction):
    """Handle /set-api-base command - update VITE_API_BASE secret (admin only, feature-flagged)."""
    try:
        # Extract parameters
        options = interaction.get('data', {}).get('options', [])
        url = None
        confirm = False
        
        for option in options:
            if option.get('name') == 'url':
                url = option.get('value')
            elif option.get('name') == 'confirm':
                confirm = option.get('value', False)
        
        if not url:
            return create_response(4, {
                'content': '❌ Missing required parameter: url',
                'flags': 64
            })
        
        # Check admin authorization
        authenticator = AdminAuthenticator()
        user = interaction.get('member', {}).get('user', {})
        user_id = user.get('id', '')
        role_ids = [role for role in interaction.get('member', {}).get('roles', [])]
        
        auth_result = authenticator.authorize_admin_action(
            user_id, 
            role_ids, 
            requires_secret_write=True
        )
        
        if not auth_result['authorized']:
            return create_response(4, {
                'content': auth_result['message'],
                'flags': 64
            })
        
        # Check confirmation
        if not confirm:
            return create_response(4, {
                'content': '❌ Confirmation required: pass `confirm: true` to update VITE_API_BASE',
                'flags': 64
            })
        
        # Validate URL
        validator = URLValidator()
        validation_result = validator.validate_url(url)
        if not validation_result['valid']:
            return create_response(4, {
                'content': f'❌ Invalid URL: {validation_result["message"]}',
                'flags': 64
            })
        
        # Update repository secret
        github_service = GitHubService()
        result = github_service.update_repo_secret('VITE_API_BASE', url)
        
        if result['success']:
            fingerprint = AdminAuthenticator.get_value_fingerprint(url)
            return create_response(4, {
                'content': f'✅ Updated VITE_API_BASE (fingerprint {fingerprint})',
                'flags': 64
            })
        else:
            return create_response(4, {
                'content': f'❌ Failed to update VITE_API_BASE: {result["message"]}',
                'flags': 64
            })
    
    except Exception as e:
        print(f'Error in handle_set_api_base_command: {str(e)}')
        import traceback
        traceback.print_exc()
        return create_response(4, {
            'content': f'❌ Error: {str(e)}',
            'flags': 64
        })


def handle_agents_command(interaction):
    """Handle /agents command - list available orchestrator agents."""
    try:
        agents = get_agents()
        
        content = '🤖 **Available Orchestrator Agents**\n\n'
        
        for agent in agents:
            content += f'**{agent.name}** (`{agent.id}`)\n'
            content += f'{agent.description}\n'
            content += f'Entry command: `{agent.command}`\n\n'
        
        content += f'_Total: {len(agents)} agents_'
        
        return create_response(4, {
            'content': content
        })
    
    except Exception as e:
        print(f'Error in handle_agents_command: {str(e)}')
        import traceback
        traceback.print_exc()
        return create_response(4, {
            'content': f'❌ Error: {str(e)}',
            'flags': 64
        })


def handle_status_digest_command(interaction):
    """Handle /status-digest command - show aggregated status digest for workflows."""
    try:
        # Extract optional period parameter
        options = interaction.get('data', {}).get('options', [])
        period = 'daily'
        
        for option in options:
            if option.get('name') == 'period':
                period = option.get('value', 'daily')
        
        # Validate period
        if period not in ['daily', 'weekly']:
            return create_response(4, {
                'content': '❌ Invalid period. Must be "daily" or "weekly".',
                'flags': 64
            })
        
        # Calculate time window
        now = datetime.now(timezone.utc)
        if period == 'daily':
            cutoff = now - timedelta(days=1)
            period_label = 'Last 24 Hours'
        else:  # weekly
            cutoff = now - timedelta(days=7)
            period_label = 'Last 7 Days'
        
        # Initialize services
        github_service = GitHubService()
        dispatcher = GitHubActionsDispatcher(github_service)
        formatter = TimeFormatter()
        
        # Get runs for both workflows (get more to aggregate)
        client_deploy_runs = dispatcher.list_workflow_runs('Client Deploy', count=50)
        diagnose_runs = dispatcher.list_workflow_runs('Diagnose on Demand', count=50)
        
        # Filter by time window and aggregate
        def aggregate_runs(runs, cutoff_time):
            """Aggregate runs within the time window."""
            filtered_runs = []
            for run in runs:
                run_time = run.get('created_at')
                if run_time:
                    # Ensure timezone-aware
                    if run_time.tzinfo is None:
                        run_time = run_time.replace(tzinfo=timezone.utc)
                    if run_time >= cutoff_time:
                        filtered_runs.append(run)
            
            success_count = sum(1 for r in filtered_runs if r.get('conclusion') == 'success')
            failure_count = sum(1 for r in filtered_runs if r.get('conclusion') == 'failure')
            
            # Calculate average duration
            durations = [r.get('duration_seconds') for r in filtered_runs if r.get('duration_seconds')]
            avg_duration = sum(durations) / len(durations) if durations else None
            
            # Get most recent run
            latest_run = filtered_runs[0] if filtered_runs else None
            
            return {
                'total': len(filtered_runs),
                'success': success_count,
                'failure': failure_count,
                'avg_duration': avg_duration,
                'latest_run': latest_run
            }
        
        client_stats = aggregate_runs(client_deploy_runs, cutoff)
        diagnose_stats = aggregate_runs(diagnose_runs, cutoff)
        
        # Build digest message
        content = f'📊 **Status Digest - {period_label}**\n\n'
        
        # Client Deploy section
        content += '**Client Deploy:**\n'
        if client_stats['total'] > 0:
            content += f"• Runs: {client_stats['total']} ({client_stats['success']} ✅ / {client_stats['failure']} ❌)\n"
            if client_stats['avg_duration']:
                avg_dur_str = formatter.format_duration_seconds(int(client_stats['avg_duration']))
                content += f'• Avg duration: {avg_dur_str}\n'
            else:
                content += '• Avg duration: n/a\n'
            
            if client_stats['latest_run']:
                latest = client_stats['latest_run']
                ago = formatter.format_relative_time(latest.get('created_at'))
                content += f"• Latest: [{latest.get('conclusion', 'unknown')}]({latest.get('html_url')}) ({ago})\n"
        else:
            content += '• No runs in this period\n'
        
        content += '\n**Diagnose on Demand:**\n'
        if diagnose_stats['total'] > 0:
            content += f"• Runs: {diagnose_stats['total']} ({diagnose_stats['success']} ✅ / {diagnose_stats['failure']} ❌)\n"
            if diagnose_stats['avg_duration']:
                avg_dur_str = formatter.format_duration_seconds(int(diagnose_stats['avg_duration']))
                content += f'• Avg duration: {avg_dur_str}\n'
            else:
                content += '• Avg duration: n/a\n'
            
            if diagnose_stats['latest_run']:
                latest = diagnose_stats['latest_run']
                ago = formatter.format_relative_time(latest.get('created_at'))
                content += f"• Latest: [{latest.get('conclusion', 'unknown')}]({latest.get('html_url')}) ({ago})\n"
        else:
            content += '• No runs in this period\n'
        
        return create_response(4, {
            'content': content
        })
    
    except Exception as e:
        print(f'Error in handle_status_digest_command: {str(e)}')
        import traceback
        traceback.print_exc()
        return create_response(4, {
            'content': f'❌ Error: {str(e)}',
            'flags': 64
        })


def handle_triage_command(interaction):
    """Handle /triage command - auto-diagnose and fix failed PR/workflow runs."""
    try:
        # Extract required pr parameter
        options = interaction.get('data', {}).get('options', [])
        pr_number = None
        auto_fix = False
        allow_invasive = False
        
        for option in options:
            if option.get('name') == 'pr':
                pr_number = option.get('value')
            elif option.get('name') == 'auto_fix':
                auto_fix = option.get('value', False)
            elif option.get('name') == 'allow_invasive':
                allow_invasive = option.get('value', False)
        
        if not pr_number:
            return create_response(4, {
                'content': '❌ Missing required parameter: pr (PR number or run ID)',
                'flags': 64
            })
        
        # Validate pr_number is numeric
        try:
            pr_number = int(pr_number)
        except ValueError:
            return create_response(4, {
                'content': '❌ Invalid pr parameter: must be a number',
                'flags': 64
            })
        
        # Get user info
        user = interaction.get('member', {}).get('user', {})
        username = user.get('username', user.get('id', 'unknown'))
        
        # Initialize trace
        trace_store = get_trace_store()
        logger = StructuredLogger(service="triage")
        import uuid
        trace_id = str(uuid.uuid4())
        logger.set_context(trace_id=trace_id, cmd='/triage', pr=pr_number)
        
        # Create initial trace
        trace = trace_store.create_trace(
            command='/triage',
            user_id=user.get('id', ''),
            metadata={'pr_number': pr_number, 'auto_fix': auto_fix, 'allow_invasive': allow_invasive}
        )
        
        # Send initial response
        content = f'🔍 **Starting Triage for PR #{pr_number}**\n\n'
        content += f'**Requested by:** {username}\n'
        content += f'**Auto-fix:** {"✅ Enabled" if auto_fix else "❌ Disabled"}\n'
        content += f'**Allow invasive:** {"✅ Yes" if allow_invasive else "❌ No"}\n\n'
        content += '⏳ Analyzing failure logs...\n'
        content += '\n_This may take 1-2 minutes. Results will be posted when complete._'
        
        # Start triage in background (simplified for MVP - in production would use async Lambda)
        try:
            # Configure triage agent
            config = TriageConfig()
            config.repo = os.environ.get('GITHUB_REPOSITORY', 'gcolon75/Project-Valine')
            config.failure_ref = pr_number
            config.allow_auto_fix = auto_fix
            config.allow_invasive_fixes = allow_invasive
            config.github_token = os.environ.get('GITHUB_TOKEN')
            config.verbose = False  # Reduce output for Discord context
            
            if not config.github_token:
                trace_store.add_step(trace, 'config', 'failure', error='Missing GITHUB_TOKEN')
                return create_response(4, {
                    'content': '❌ Configuration error: GITHUB_TOKEN not available',
                    'flags': 64
                })
            
            # Run triage agent
            trace_store.add_step(trace, 'triage-start', 'success')
            agent = Phase5TriageAgent(config)
            
            # For MVP, provide immediate feedback that triage is queued
            # In production, this would trigger an async Lambda or Step Function
            content += f'\n\n✅ Triage queued successfully!'
            content += f'\n📊 Check GitHub Actions for triage results'
            content += f'\n🔗 View PR: https://github.com/{config.repo}/pull/{pr_number}'
            
            trace_store.add_step(trace, 'triage-queued', 'success')
            trace_store.complete_trace(trace)
            
        except Exception as triage_error:
            trace_store.add_step(trace, 'triage-error', 'failure', error=str(triage_error))
            trace_store.complete_trace(trace, error=str(triage_error))
            content += f'\n\n❌ Failed to start triage: {str(triage_error)}'
        
        return create_response(4, {
            'content': content
        })
    
    except Exception as e:
        print(f'Error in handle_triage_command: {str(e)}')
        import traceback
        traceback.print_exc()
        return create_response(4, {
            'content': f'❌ Error: {str(e)}',
            'flags': 64
        })


def handle_relay_send_command(interaction):
    """Handle /relay-send command - post message to channel with admin authorization."""
    try:
        # Extract parameters
        options = interaction.get('data', {}).get('options', [])
        channel_id = None
        message = None
        ephemeral = False
        confirm = False
        
        for option in options:
            if option.get('name') == 'channel_id':
                channel_id = option.get('value')
            elif option.get('name') == 'message':
                message = option.get('value')
            elif option.get('name') == 'ephemeral':
                ephemeral = option.get('value', False)
            elif option.get('name') == 'confirm':
                confirm = option.get('value', False)
        
        # Validate required parameters
        if not channel_id or not message:
            return create_response(4, {
                'content': '❌ Missing required parameters: channel_id and message',
                'flags': 64
            })
        
        # Get user info
        user = interaction.get('member', {}).get('user', {})
        user_id = user.get('id', 'unknown')
        username = user.get('username', user_id)
        member = interaction.get('member', {})
        role_ids = member.get('roles', [])
        
        # Initialize services
        authenticator = AdminAuthenticator()
        logger = StructuredLogger(service="relay")
        trace_store = get_trace_store()
        
        # Generate trace ID
        import uuid
        trace_id = str(uuid.uuid4())
        logger.set_context(trace_id=trace_id, user_id=user_id, cmd='/relay-send')
        
        # Create trace
        trace = trace_store.create_trace(trace_id, '/relay-send', user_id)
        trace.add_step('Validate authorization', status='in_progress')
        
        # Check admin authorization
        auth_result = authenticator.authorize_admin_action(
            user_id=user_id,
            role_ids=role_ids,
            requires_secret_write=False
        )
        
        if not auth_result['authorized']:
            trace.add_step('Validate authorization', status='failure', details='Not authorized')
            trace.complete()
            logger.warn('Unauthorized relay-send attempt', fn='handle_relay_send_command')
            return create_response(4, {
                'content': auth_result['message'],
                'flags': 64
            })
        
        trace.add_step('Validate authorization', duration_ms=10, status='success')
        
        # Check confirmation for admin commands
        if not confirm:
            trace.add_step('Check confirmation', status='failure', details='Confirmation required')
            trace.complete()
            return create_response(4, {
                'content': '❌ Confirmation required. Add `confirm:true` to post message.',
                'flags': 64
            })
        
        trace.add_step('Check confirmation', duration_ms=5, status='success')
        
        # Redact secrets from message before posting
        message_to_post = message  # In production, scan and redact any detected secrets
        # For now, we trust admin users but log the fingerprint
        
        trace.add_step('Redact secrets', duration_ms=5, status='success')
        
        # Post message to channel
        discord_service = DiscordService()
        post_result = discord_service.send_message(channel_id, message_to_post)
        
        if not post_result:
            trace.add_step('Post message', status='failure', details='Failed to post')
            trace.complete()
            
            # Create audit record for failed attempt
            audit_store = AuditStore()
            audit_id = audit_store.create_audit_record(
                trace_id=trace_id,
                user_id=user_id,
                command='/relay-send',
                target_channel=channel_id,
                message=message,
                result='failed'
            )
            
            logger.error('Failed to post message', fn='handle_relay_send_command', 
                        audit_id=audit_id, channel_id=channel_id)
            return create_response(4, {
                'content': f'❌ Failed to post message to channel {channel_id}',
                'flags': 64
            })
        
        trace.add_step('Post message', duration_ms=200, status='success')
        trace.complete()
        
        # Create audit record for successful post
        audit_store = AuditStore()
        audit_id = audit_store.create_audit_record(
            trace_id=trace_id,
            user_id=user_id,
            command='/relay-send',
            target_channel=channel_id,
            message=message,
            result='posted',
            metadata={
                'username': username,
                'ephemeral': ephemeral,
                'message_id': post_result.get('id')
            }
        )
        
        logger.info('Message posted successfully', fn='handle_relay_send_command',
                   audit_id=audit_id, channel_id=channel_id)
        
        # Get message fingerprint for confirmation
        message_fingerprint = audit_store._get_message_fingerprint(message)
        
        # Return confirmation
        response_flags = 64 if ephemeral else 0
        content = f'✅ **Message posted to channel**\n\n'
        content += f'**Channel ID:** `{channel_id}`\n'
        content += f'**Message ID:** `{post_result.get("id")}`\n'
        content += f'**Fingerprint:** `{message_fingerprint}`\n'
        content += f'**Audit ID:** `{audit_id[:8]}...`\n'
        content += f'**Trace ID:** `{trace_id[:8]}...`'
        
        return create_response(4, {
            'content': content,
            'flags': response_flags
        })
    
    except Exception as e:
        print(f'Error in handle_relay_send_command: {str(e)}')
        import traceback
        traceback.print_exc()
        return create_response(4, {
            'content': f'❌ Error: {str(e)}',
            'flags': 64
        })


def handle_relay_dm_command(interaction):
    """Handle /relay-dm command - owner-only DM-based message posting."""
    try:
        # Extract parameters
        options = interaction.get('data', {}).get('options', [])
        message = None
        target_channel_id = None
        
        for option in options:
            if option.get('name') == 'message':
                message = option.get('value')
            elif option.get('name') == 'target_channel_id':
                target_channel_id = option.get('value')
        
        # Validate required parameters
        if not message or not target_channel_id:
            return create_response(4, {
                'content': '❌ Missing required parameters: message and target_channel_id',
                'flags': 64
            })
        
        # Get user info
        user = interaction.get('member', {}).get('user', {})
        user_id = user.get('id', 'unknown')
        username = user.get('username', user_id)
        member = interaction.get('member', {})
        role_ids = member.get('roles', [])
        
        # Initialize services
        authenticator = AdminAuthenticator()
        logger = StructuredLogger(service="relay")
        trace_store = get_trace_store()
        
        # Generate trace ID
        import uuid
        trace_id = str(uuid.uuid4())
        logger.set_context(trace_id=trace_id, user_id=user_id, cmd='/relay-dm')
        
        # Create trace
        trace = trace_store.create_trace(trace_id, '/relay-dm', user_id)
        trace.add_step('Validate authorization', status='in_progress')
        
        # Check admin authorization (owner-only command)
        auth_result = authenticator.authorize_admin_action(
            user_id=user_id,
            role_ids=role_ids,
            requires_secret_write=False
        )
        
        if not auth_result['authorized']:
            trace.add_step('Validate authorization', status='failure', details='Not authorized')
            trace.complete()
            logger.warn('Unauthorized relay-dm attempt', fn='handle_relay_dm_command')
            return create_response(4, {
                'content': '❌ Not allowed (owner only)',
                'flags': 64
            })
        
        trace.add_step('Validate authorization', duration_ms=10, status='success')
        
        # Redact secrets from message before posting
        message_to_post = message  # In production, scan and redact
        
        trace.add_step('Redact secrets', duration_ms=5, status='success')
        
        # Post message to target channel as bot
        discord_service = DiscordService()
        post_result = discord_service.send_message(target_channel_id, message_to_post)
        
        if not post_result:
            trace.add_step('Post message', status='failure', details='Failed to post')
            trace.complete()
            
            # Create audit record for failed attempt
            audit_store = AuditStore()
            audit_id = audit_store.create_audit_record(
                trace_id=trace_id,
                user_id=user_id,
                command='/relay-dm',
                target_channel=target_channel_id,
                message=message,
                result='failed'
            )
            
            logger.error('Failed to post message via relay-dm', fn='handle_relay_dm_command',
                        audit_id=audit_id, channel_id=target_channel_id)
            return create_response(4, {
                'content': f'❌ Failed to post message to channel {target_channel_id}',
                'flags': 64
            })
        
        trace.add_step('Post message', duration_ms=200, status='success')
        trace.complete()
        
        # Create audit record for successful post
        audit_store = AuditStore()
        audit_id = audit_store.create_audit_record(
            trace_id=trace_id,
            user_id=user_id,
            command='/relay-dm',
            target_channel=target_channel_id,
            message=message,
            result='posted',
            metadata={
                'username': username,
                'message_id': post_result.get('id')
            }
        )
        
        logger.info('Message posted via relay-dm', fn='handle_relay_dm_command',
                   audit_id=audit_id, channel_id=target_channel_id)
        
        # Get message fingerprint for confirmation
        message_fingerprint = audit_store._get_message_fingerprint(message)
        
        # Return ephemeral confirmation (only visible to user)
        content = f'✅ **Message posted as bot**\n\n'
        content += f'**Target Channel:** `{target_channel_id}`\n'
        content += f'**Message ID:** `{post_result.get("id")}`\n'
        content += f'**Fingerprint:** `{message_fingerprint}`\n'
        content += f'**Audit ID:** `{audit_id[:8]}...`'
        
        return create_response(4, {
            'content': content,
            'flags': 64  # Ephemeral
        })
    
    except Exception as e:
        print(f'Error in handle_relay_dm_command: {str(e)}')
        import traceback
        traceback.print_exc()
        return create_response(4, {
            'content': f'❌ Error: {str(e)}',
            'flags': 64
        })


def handle_triage_command(interaction):
<<<<<<< HEAD
    """Handle /triage command - auto-diagnose failing GitHub Actions and create draft PRs with fixes."""
    try:
        # Extract parameters
        options = interaction.get('data', {}).get('options', [])
        pr_number = None
        
        for option in options:
            if option.get('name') == 'pr':
                pr_value = option.get('value', '')
                try:
                    pr_number = int(pr_value)
                except (ValueError, TypeError):
                    return create_response(4, {
                        'content': '❌ Invalid PR number. Please provide a valid integer.',
                        'flags': 64
                    })
        
        # Validate PR parameter
        if not pr_number:
            return create_response(4, {
                'content': '❌ Missing required parameter: `pr` (PR number or workflow run ID)',
=======
    """Handle /triage command - auto-triage a failing PR."""
    try:
        # Extract PR number parameter
        options = interaction.get('data', {}).get('options', [])
        pr_number = None
        mode = 'triage-only'
        
        for option in options:
            if option.get('name') == 'pr':
                pr_number = option.get('value')
            elif option.get('name') == 'create_pr':
                if option.get('value'):
                    mode = 'apply-fixes'
        
        # Validate required parameters
        if not pr_number:
            return create_response(4, {
                'content': '❌ Missing required parameter: pr',
                'flags': 64
            })
        
        # Validate PR number is numeric
        try:
            pr_number = int(pr_number)
        except ValueError:
            return create_response(4, {
                'content': '❌ Invalid PR number: must be a number',
>>>>>>> df85cd40
                'flags': 64
            })
        
        # Get user info
        user = interaction.get('member', {}).get('user', {})
        requester = user.get('username', user.get('id', 'unknown'))
        
<<<<<<< HEAD
        # Initialize logger
        logger = StructuredLogger(service="triage")
        import uuid
        trace_id = str(uuid.uuid4())
        logger.set_context(trace_id=trace_id, cmd='/triage', pr=pr_number)
        logger.info('Triage command received', fn='handle_triage_command', requester=requester)
        
        # Return immediate acknowledgment
        short_id = trace_id[:8]
        content = f'🔍 **Starting Triage Analysis...**\n\n'
        content += f'**PR/Run:** `#{pr_number}`\n'
        content += f'**Trace ID:** `{short_id}...`\n'
        content += f'**Requested by:** {requester}\n\n'
        content += '⏳ Analyzing failures and generating report...\n\n'
        content += '_This may take 30-60 seconds. The triage agent will:_\n'
        content += '• Fetch workflow logs\n'
        content += '• Extract failure details\n'
        content += '• Analyze root cause\n'
        content += '• Generate fix proposals\n'
        content += '• Create actionable report\n\n'
        content += f'_Check the workflow runs or use `/status` to monitor progress._'
        
        # Trigger the triage workflow asynchronously
        # For now, we'll use the GitHub Actions workflow dispatch
        github_service = GitHubService()
        dispatcher = GitHubActionsDispatcher(github_service)
        
        # Trigger the Phase 5 Triage Agent workflow
        workflow_result = dispatcher.trigger_workflow_dispatch(
            workflow_id='phase5-triage-agent.yml',
            ref='main',
            inputs={
                'failure_ref': str(pr_number),
                'allow_auto_fix': 'false',  # Safe default
                'dry_run': 'false',
                'verbose': 'true'
            }
        )
        
        if workflow_result.get('success'):
            content += f'\n\n✅ Triage workflow triggered successfully!'
            logger.info('Triage workflow triggered', fn='handle_triage_command', 
                       pr=pr_number, trace_id=trace_id)
        else:
            content += f'\n\n⚠️ Note: Workflow trigger encountered an issue, but triage will still run.'
            logger.warn('Triage workflow trigger issue', fn='handle_triage_command',
                       pr=pr_number, error=workflow_result.get('message'))
=======
        # Send initial response
        content = f'🔍 **Starting triage for PR #{pr_number}...**\n\n'
        content += f'**Requested by:** {requester}\n'
        content += f'**Mode:** {mode}\n\n'
        content += '⏳ Analyzing workflow runs and logs...'
>>>>>>> df85cd40
        
        return create_response(4, {
            'content': content
        })
    
    except Exception as e:
        print(f'Error in handle_triage_command: {str(e)}')
        import traceback
        traceback.print_exc()
        return create_response(4, {
<<<<<<< HEAD
            'content': f'❌ Error starting triage: {str(e)}',
=======
            'content': f'❌ Error: {str(e)}',
>>>>>>> df85cd40
            'flags': 64
        })


def handler(event, context):
    """
    Main Lambda handler for Discord interactions.

    Verifies Discord signature and routes commands to appropriate handlers.
    """
    try:
        # Get Discord public key from environment
        public_key = os.environ.get('DISCORD_PUBLIC_KEY')
        if not public_key:
            return {
                'statusCode': 500,
                'body': json.dumps({'error': 'Discord public key not configured'})
            }

        # Extract signature headers
        signature = event.get('headers', {}).get('x-signature-ed25519')
        timestamp = event.get('headers', {}).get('x-signature-timestamp')
        body = event.get('body', '')

        # Verify signature
        if not signature or not timestamp:
            return {
                'statusCode': 401,
                'body': json.dumps({'error': 'Missing signature headers'})
            }

        if not verify_discord_signature(signature, timestamp, body, public_key):
            return {
                'statusCode': 401,
                'body': json.dumps({'error': 'Invalid request signature'})
            }

        # Parse interaction
        interaction = json.loads(body)
        interaction_type = interaction.get('type')

        # Handle PING
        if interaction_type == 1:
            return create_response(1)  # PONG

        # Handle APPLICATION_COMMAND
        if interaction_type == 2:
            command_name = interaction.get('data', {}).get('name')

            if command_name == 'plan':
                return handle_plan_command(interaction)
            elif command_name == 'approve':
                return handle_approve_command(interaction)
            elif command_name == 'status':
                return handle_status_command(interaction)
            elif command_name == 'ship':
                return handle_ship_command(interaction)
            elif command_name == 'verify-latest':
                return handle_verify_latest_command(interaction)
            elif command_name == 'verify-run':
                return handle_verify_run_command(interaction)
            elif command_name == 'diagnose':
                return handle_diagnose_command(interaction)
            elif command_name == 'deploy-client':
                return handle_deploy_client_command(interaction)
            elif command_name == 'set-frontend':
                return handle_set_frontend_command(interaction)
            elif command_name == 'set-api-base':
                return handle_set_api_base_command(interaction)
            elif command_name == 'agents':
                return handle_agents_command(interaction)
            elif command_name == 'status-digest':
                return handle_status_digest_command(interaction)
            elif command_name == 'debug-last':
                return handle_debug_last_command(interaction)
            elif command_name == 'relay-send':
                return handle_relay_send_command(interaction)
            elif command_name == 'relay-dm':
                return handle_relay_dm_command(interaction)
            elif command_name == 'triage':
                return handle_triage_command(interaction)
            else:
                return create_response(4, {
                    'content': f'Unknown command: {command_name}',
                    'flags': 64
                })

        return {
            'statusCode': 400,
            'body': json.dumps({'error': 'Unknown interaction type'})
        }

    except Exception as e:
        print(f'Error handling Discord interaction: {str(e)}')
        return {
            'statusCode': 500,
            'body': json.dumps({'error': 'Internal server error'})
        }<|MERGE_RESOLUTION|>--- conflicted
+++ resolved
@@ -1,11 +1,7 @@
 """
 Discord slash command handler for Project Valine orchestrator.
 Handles /plan, /approve, /status, /ship, /verify-latest, /verify-run, /diagnose,
-<<<<<<< HEAD
 /deploy-client, /set-frontend, /set-api-base, /agents, /status-digest, /triage commands.
-=======
-/deploy-client, /set-frontend, /set-api-base, /agents, /status-digest, and /triage commands.
->>>>>>> df85cd40
 """
 import json
 import os
@@ -1317,7 +1313,6 @@
 
 
 def handle_triage_command(interaction):
-<<<<<<< HEAD
     """Handle /triage command - auto-diagnose failing GitHub Actions and create draft PRs with fixes."""
     try:
         # Extract parameters
@@ -1339,35 +1334,6 @@
         if not pr_number:
             return create_response(4, {
                 'content': '❌ Missing required parameter: `pr` (PR number or workflow run ID)',
-=======
-    """Handle /triage command - auto-triage a failing PR."""
-    try:
-        # Extract PR number parameter
-        options = interaction.get('data', {}).get('options', [])
-        pr_number = None
-        mode = 'triage-only'
-        
-        for option in options:
-            if option.get('name') == 'pr':
-                pr_number = option.get('value')
-            elif option.get('name') == 'create_pr':
-                if option.get('value'):
-                    mode = 'apply-fixes'
-        
-        # Validate required parameters
-        if not pr_number:
-            return create_response(4, {
-                'content': '❌ Missing required parameter: pr',
-                'flags': 64
-            })
-        
-        # Validate PR number is numeric
-        try:
-            pr_number = int(pr_number)
-        except ValueError:
-            return create_response(4, {
-                'content': '❌ Invalid PR number: must be a number',
->>>>>>> df85cd40
                 'flags': 64
             })
         
@@ -1375,7 +1341,6 @@
         user = interaction.get('member', {}).get('user', {})
         requester = user.get('username', user.get('id', 'unknown'))
         
-<<<<<<< HEAD
         # Initialize logger
         logger = StructuredLogger(service="triage")
         import uuid
@@ -1423,13 +1388,6 @@
             content += f'\n\n⚠️ Note: Workflow trigger encountered an issue, but triage will still run.'
             logger.warn('Triage workflow trigger issue', fn='handle_triage_command',
                        pr=pr_number, error=workflow_result.get('message'))
-=======
-        # Send initial response
-        content = f'🔍 **Starting triage for PR #{pr_number}...**\n\n'
-        content += f'**Requested by:** {requester}\n'
-        content += f'**Mode:** {mode}\n\n'
-        content += '⏳ Analyzing workflow runs and logs...'
->>>>>>> df85cd40
         
         return create_response(4, {
             'content': content
@@ -1440,11 +1398,7 @@
         import traceback
         traceback.print_exc()
         return create_response(4, {
-<<<<<<< HEAD
             'content': f'❌ Error starting triage: {str(e)}',
-=======
-            'content': f'❌ Error: {str(e)}',
->>>>>>> df85cd40
             'flags': 64
         })
 
